package compiler

import (
	"bytes"
	"encoding/json"
	"fmt"
	"go/ast"
	"go/constant"
	"go/token"
	"go/types"
	"sort"
	"strings"
	"time"

	"github.com/gopherjs/gopherjs/compiler/analysis"
	"github.com/gopherjs/gopherjs/compiler/astutil"
	"github.com/gopherjs/gopherjs/compiler/internal/symbol"
	"github.com/gopherjs/gopherjs/compiler/internal/typeparams"
	"github.com/gopherjs/gopherjs/compiler/typesutil"
	"github.com/neelance/astrewrite"
	"golang.org/x/tools/go/gcexportdata"
	"golang.org/x/tools/go/types/typeutil"
)

// pkgContext maintains compiler context for a specific package.
type pkgContext struct {
	*analysis.Info
	additionalSelections map[*ast.SelectorExpr]typesutil.Selection

	typesCtx     *types.Context
	typeNames    typesutil.TypeNames
	pkgVars      map[string]string
	varPtrNames  map[*types.Var]string
	anonTypes    []*types.TypeName
	anonTypeMap  typeutil.Map
	escapingVars map[*types.Var]bool
	indentation  int
	dependencies map[types.Object]bool
	minify       bool
	fileSet      *token.FileSet
	errList      ErrorList
	instanceSet  *typeparams.InstanceSet
}

// funcContext maintains compiler context for a specific function (lexical scope?).
type funcContext struct {
	*analysis.FuncInfo
	pkgCtx *pkgContext
	parent *funcContext
	// Signature of the function this context corresponds to or nil. For generic
	// functions it is the original generic signature to make sure result variable
	// identity in the signature matches the variable objects referenced in the
	// function body.
	sig           *types.Signature
	allVars       map[string]int
	localVars     []string
	resultNames   []ast.Expr
	flowDatas     map[*types.Label]*flowData
	caseCounter   int
	labelCases    map[*types.Label]int
	output        []byte
	delayedOutput []byte
	posAvailable  bool
	pos           token.Pos
	typeResolver  *typeparams.Resolver
	// Mapping from function-level objects to JS variable names they have been assigned.
	objectNames map[types.Object]string
}

type flowData struct {
	postStmt  func()
	beginCase int
	endCase   int
}

type ImportContext struct {
	Packages map[string]*types.Package
	Import   func(string) (*Archive, error)
}

// packageImporter implements go/types.Importer interface.
type packageImporter struct {
	importContext *ImportContext
	importError   *error // A pointer to importError in Compile.
}

func (pi packageImporter) Import(path string) (*types.Package, error) {
	if path == "unsafe" {
		return types.Unsafe, nil
	}

	a, err := pi.importContext.Import(path)
	if err != nil {
		if *pi.importError == nil {
			// If import failed, show first error of import only (https://github.com/gopherjs/gopherjs/issues/119).
			*pi.importError = err
		}
		return nil, err
	}

	return pi.importContext.Packages[a.ImportPath], nil
}

func Compile(importPath string, files []*ast.File, fileSet *token.FileSet, importContext *ImportContext, minify bool) (_ *Archive, err error) {
	defer func() {
		e := recover()
		if e == nil {
			return
		}
		if fe, ok := bailingOut(e); ok {
			// Orderly bailout, return whatever clues we already have.
			fmt.Fprintf(fe, `building package %q`, importPath)
			err = fe
			return
		}
		// Some other unexpected panic, catch the stack trace and return as an error.
		err = bailout(fmt.Errorf("unexpected compiler panic while building package %q: %v", importPath, e))
	}()

	// Files must be in the same order to get reproducible JS
	sort.Slice(files, func(i, j int) bool {
		return fileSet.File(files[i].Pos()).Name() > fileSet.File(files[j].Pos()).Name()
	})

	typesInfo := &types.Info{
		Types:      make(map[ast.Expr]types.TypeAndValue),
		Defs:       make(map[*ast.Ident]types.Object),
		Uses:       make(map[*ast.Ident]types.Object),
		Implicits:  make(map[ast.Node]types.Object),
		Selections: make(map[*ast.SelectorExpr]*types.Selection),
		Scopes:     make(map[ast.Node]*types.Scope),
		Instances:  make(map[*ast.Ident]types.Instance),
	}

	var errList ErrorList

	// Extract all go:linkname compiler directives from the package source.
	goLinknames := []GoLinkname{}
	for _, file := range files {
		found, err := parseGoLinknames(fileSet, importPath, file)
		if err != nil {
			if errs, ok := err.(ErrorList); ok {
				errList = append(errList, errs...)
			} else {
				errList = append(errList, err)
			}
		}
		goLinknames = append(goLinknames, found...)
	}

	var importError error
	var previousErr error
	config := &types.Config{
		Context: types.NewContext(),
		Importer: packageImporter{
			importContext: importContext,
			importError:   &importError,
		},
		Sizes: sizes32,
		Error: func(err error) {
			if previousErr != nil && previousErr.Error() == err.Error() {
				return
			}
			errList = append(errList, err)
			previousErr = err
		},
	}
	typesPkg, err := config.Check(importPath, fileSet, files, typesInfo)
	if importError != nil {
		return nil, importError
	}
	if errList != nil {
		if len(errList) > 10 {
			pos := token.NoPos
			if last, ok := errList[9].(types.Error); ok {
				pos = last.Pos
			}
			errList = append(errList[:10], types.Error{Fset: fileSet, Pos: pos, Msg: "too many errors"})
		}
		return nil, errList
	}
	if err != nil {
		return nil, err
	}
	importContext.Packages[importPath] = typesPkg

	exportData := new(bytes.Buffer)
	if err := gcexportdata.Write(exportData, nil, typesPkg); err != nil {
		return nil, fmt.Errorf("failed to write export data: %v", err)
	}
	encodedFileSet := new(bytes.Buffer)
	if err := fileSet.Write(json.NewEncoder(encodedFileSet).Encode); err != nil {
		return nil, err
	}

	simplifiedFiles := make([]*ast.File, len(files))
	for i, file := range files {
		simplifiedFiles[i] = astrewrite.Simplify(file, typesInfo, false)
	}

	isBlocking := func(f *types.Func) bool {
		archive, err := importContext.Import(f.Pkg().Path())
		if err != nil {
			panic(err)
		}
		fullName := f.FullName()
		for _, d := range archive.Declarations {
			if string(d.FullName) == fullName {
				return d.Blocking
			}
		}
		panic(fullName)
	}

	tc := typeparams.Collector{
		TContext:  config.Context,
		Info:      typesInfo,
		Instances: &typeparams.InstanceSet{},
	}
	tc.Scan(simplifiedFiles...)
	instancesByObj := map[types.Object][]typeparams.Instance{}
	for _, inst := range tc.Instances.Values() {
		instancesByObj[inst.Object] = append(instancesByObj[inst.Object], inst)
	}

	pkgInfo := analysis.AnalyzePkg(simplifiedFiles, fileSet, typesInfo, typesPkg, isBlocking)
	funcCtx := &funcContext{
		FuncInfo: pkgInfo.InitFuncInfo,
		pkgCtx: &pkgContext{
			Info:                 pkgInfo,
			additionalSelections: make(map[*ast.SelectorExpr]typesutil.Selection),

			typesCtx:     config.Context,
			pkgVars:      make(map[string]string),
			varPtrNames:  make(map[*types.Var]string),
			escapingVars: make(map[*types.Var]bool),
			indentation:  1,
			dependencies: make(map[types.Object]bool),
			minify:       minify,
			fileSet:      fileSet,
			instanceSet:  tc.Instances,
		},
		allVars:     make(map[string]int),
		flowDatas:   map[*types.Label]*flowData{nil: {}},
		caseCounter: 1,
		labelCases:  make(map[*types.Label]int),
		objectNames: map[types.Object]string{},
	}
	for name := range reservedKeywords {
		funcCtx.allVars[name] = 1
	}

	// imports
	var importDecls []*Decl
	var importedPaths []string
	for _, importedPkg := range typesPkg.Imports() {
		if importedPkg == types.Unsafe {
			// Prior to Go 1.9, unsafe import was excluded by Imports() method,
			// but now we do it here to maintain previous behavior.
			continue
		}
		funcCtx.pkgCtx.pkgVars[importedPkg.Path()] = funcCtx.newVariableWithLevel(importedPkg.Name(), true)
		importedPaths = append(importedPaths, importedPkg.Path())
	}
	sort.Strings(importedPaths)
	for _, impPath := range importedPaths {
		id := funcCtx.newIdent(fmt.Sprintf(`%s.$init`, funcCtx.pkgCtx.pkgVars[impPath]), types.NewSignatureType(nil, nil, nil, nil, nil, false))
		call := &ast.CallExpr{Fun: id}
		funcCtx.Blocking[call] = true
		funcCtx.Flattened[call] = true
		importDecls = append(importDecls, &Decl{
			Vars:     []string{funcCtx.pkgCtx.pkgVars[impPath]},
			DeclCode: []byte(fmt.Sprintf("\t%s = $packages[\"%s\"];\n", funcCtx.pkgCtx.pkgVars[impPath], impPath)),
			InitCode: funcCtx.CatchOutput(1, func() { funcCtx.translateStmt(&ast.ExprStmt{X: call}, nil) }),
		})
	}

	var functions []*ast.FuncDecl
	var vars []*types.Var
	for _, file := range simplifiedFiles {
		for _, decl := range file.Decls {
			switch d := decl.(type) {
			case *ast.FuncDecl:
				sig := funcCtx.pkgCtx.Defs[d.Name].(*types.Func).Type().(*types.Signature)
				if sig.Recv() == nil {
					funcCtx.objectName(funcCtx.pkgCtx.Defs[d.Name].(*types.Func)) // register toplevel name
				}
				if !isBlank(d.Name) {
					functions = append(functions, d)
				}
			case *ast.GenDecl:
				switch d.Tok {
				case token.TYPE:
					for _, spec := range d.Specs {
						o := funcCtx.pkgCtx.Defs[spec.(*ast.TypeSpec).Name].(*types.TypeName)
						funcCtx.pkgCtx.typeNames.Add(o)
						funcCtx.objectName(o) // register toplevel name
					}
				case token.VAR:
					for _, spec := range d.Specs {
						for _, name := range spec.(*ast.ValueSpec).Names {
							if !isBlank(name) {
								o := funcCtx.pkgCtx.Defs[name].(*types.Var)
								vars = append(vars, o)
								funcCtx.objectName(o) // register toplevel name
							}
						}
					}
				case token.CONST:
					// skip, constants are inlined
				}
			}
		}
	}

	collectDependencies := func(f func()) []string {
		funcCtx.pkgCtx.dependencies = make(map[types.Object]bool)
		f()
		var deps []string
		for o := range funcCtx.pkgCtx.dependencies {
			qualifiedName := o.Pkg().Path() + "." + o.Name()
			if f, ok := o.(*types.Func); ok && f.Type().(*types.Signature).Recv() != nil {
				deps = append(deps, qualifiedName+"~")
				continue
			}
			deps = append(deps, qualifiedName)
		}
		sort.Strings(deps)
		return deps
	}

	// variables
	var varDecls []*Decl
	varsWithInit := make(map[*types.Var]bool)
	for _, init := range funcCtx.pkgCtx.InitOrder {
		for _, o := range init.Lhs {
			varsWithInit[o] = true
		}
	}
	for _, o := range vars {
		var d Decl
		if !o.Exported() {
			d.Vars = []string{funcCtx.objectName(o)}
		}
		if funcCtx.pkgCtx.HasPointer[o] && !o.Exported() {
			d.Vars = append(d.Vars, funcCtx.varPtrName(o))
		}
		if _, ok := varsWithInit[o]; !ok {
			d.DceDeps = collectDependencies(func() {
				d.InitCode = []byte(fmt.Sprintf("\t\t%s = %s;\n", funcCtx.objectName(o), funcCtx.translateExpr(funcCtx.zeroValue(o.Type())).String()))
			})
		}
		d.DceObjectFilter = o.Name()
		varDecls = append(varDecls, &d)
	}
	for _, init := range funcCtx.pkgCtx.InitOrder {
		lhs := make([]ast.Expr, len(init.Lhs))
		for i, o := range init.Lhs {
			ident := ast.NewIdent(o.Name())
			ident.NamePos = o.Pos()
			funcCtx.pkgCtx.Defs[ident] = o
			lhs[i] = funcCtx.setType(ident, o.Type())
			varsWithInit[o] = true
		}
		var d Decl
		d.DceDeps = collectDependencies(func() {
			funcCtx.localVars = nil
			d.InitCode = funcCtx.CatchOutput(1, func() {
				funcCtx.translateStmt(&ast.AssignStmt{
					Lhs: lhs,
					Tok: token.DEFINE,
					Rhs: []ast.Expr{init.Rhs},
				}, nil)
			})
			d.Vars = append(d.Vars, funcCtx.localVars...)
		})
		if len(init.Lhs) == 1 {
			if !analysis.HasSideEffect(init.Rhs, funcCtx.pkgCtx.Info.Info) {
				d.DceObjectFilter = init.Lhs[0].Name()
			}
		}
		varDecls = append(varDecls, &d)
	}

	// functions
	var funcDecls []*Decl
	var mainFunc *types.Func
	for _, fun := range functions {
		o := funcCtx.pkgCtx.Defs[fun.Name].(*types.Func)
		sig := o.Type().(*types.Signature)

		var instances []typeparams.Instance
		if typeparams.SignatureTypeParams(sig) != nil {
			instances = instancesByObj[o]
		} else {
			instances = []typeparams.Instance{{Object: o}}
		}

		if fun.Recv == nil {
<<<<<<< HEAD
			// Auxiliary decl shared by all instances of the function that defines
			// package-level variable by which they all are referenced.
			// TODO(nevkontakte): Set DCE attributes such that it is eliminated of all
			// instances are dead.
			varDecl := Decl{}
			varDecl.Vars = []string{funcCtx.objectName(o)}
			if o.Type().(*types.Signature).TypeParams().Len() != 0 {
				varDecl.DeclCode = funcCtx.CatchOutput(0, func() {
					funcCtx.Printf("%s = {};", funcCtx.objectName(o))
=======
			d.Vars = []string{funcCtx.objectName(o)}
			d.DceObjectFilter = o.Name()
			switch o.Name() {
			case "main":
				mainFunc = o
				d.DceObjectFilter = ""
			case "init":
				d.InitCode = funcCtx.CatchOutput(1, func() {
					id := funcCtx.newIdent("", types.NewSignatureType(nil, nil, nil, nil, nil, false))
					funcCtx.pkgCtx.Uses[id] = o
					call := &ast.CallExpr{Fun: id}
					if len(funcCtx.pkgCtx.FuncDeclInfos[o].Blocking) != 0 {
						funcCtx.Blocking[call] = true
					}
					funcCtx.translateStmt(&ast.ExprStmt{X: call}, nil)
>>>>>>> 71369512
				})
			}
			funcDecls = append(funcDecls, &varDecl)
		}

		for _, inst := range instances {
			funcInfo := funcCtx.pkgCtx.FuncDeclInfos[o]
			d := Decl{
				FullName: o.FullName(),
				Blocking: len(funcInfo.Blocking) != 0,
			}
<<<<<<< HEAD
			d.LinkingName = symbol.New(o)
			if fun.Recv == nil {
				d.RefExpr = funcCtx.instName(inst)
				d.DceObjectFilter = o.Name()
				switch o.Name() {
				case "main":
					mainFunc = o
					d.DceObjectFilter = ""
				case "init":
					d.InitCode = funcCtx.CatchOutput(1, func() {
						id := funcCtx.newIdent("", types.NewSignatureType( /*recv=*/ nil /*rectTypeParams=*/, nil /*typeParams=*/, nil /*params=*/, nil /*results=*/, nil /*variadic=*/, false))
						funcCtx.pkgCtx.Uses[id] = o
						call := &ast.CallExpr{Fun: id}
						if len(funcCtx.pkgCtx.FuncDeclInfos[o].Blocking) != 0 {
							funcCtx.Blocking[call] = true
						}
						funcCtx.translateStmt(&ast.ExprStmt{X: call}, nil)
					})
					d.DceObjectFilter = ""
				}
			} else {
				recvType := o.Type().(*types.Signature).Recv().Type()
				ptr, isPointer := recvType.(*types.Pointer)
				namedRecvType, _ := recvType.(*types.Named)
				if isPointer {
					namedRecvType = ptr.Elem().(*types.Named)
				}
				d.NamedRecvType = funcCtx.objectName(namedRecvType.Obj())
				d.DceObjectFilter = namedRecvType.Obj().Name()
				if !fun.Name.IsExported() {
					d.DceMethodFilter = o.Name() + "~"
				}
=======
			if namedRecvType.TypeParams() != nil {
				return nil, scanner.Error{
					Pos: fileSet.Position(o.Pos()),
					Msg: fmt.Sprintf("type %s: type parameters are not supported by GopherJS: https://github.com/gopherjs/gopherjs/issues/1013", o.FullName()),
				}
			}
			name := funcCtx.objectName(namedRecvType.Obj())
			d.NamedRecvType = name
			d.DceObjectFilter = namedRecvType.Obj().Name()
			if !fun.Name.IsExported() {
				d.DceMethodFilter = o.Name() + "~"
>>>>>>> 71369512
			}

			d.DceDeps = collectDependencies(func() {
				d.DeclCode = funcCtx.translateToplevelFunction(fun, funcInfo, inst)
			})
			funcDecls = append(funcDecls, &d)
		}
	}
	if typesPkg.Name() == "main" {
		if mainFunc == nil {
			return nil, fmt.Errorf("missing main function")
		}
<<<<<<< HEAD
		id := funcCtx.newIdent("", types.NewSignatureType( /*recv=*/ nil /*rectTypeParams=*/, nil /*typeParams=*/, nil /*params=*/, nil /*results=*/, nil /*variadic=*/, false))
=======
		id := funcCtx.newIdent("", types.NewSignatureType(nil, nil, nil, nil, nil, false))
>>>>>>> 71369512
		funcCtx.pkgCtx.Uses[id] = mainFunc
		call := &ast.CallExpr{Fun: id}
		ifStmt := &ast.IfStmt{
			Cond: funcCtx.newIdent("$pkg === $mainPkg", types.Typ[types.Bool]),
			Body: &ast.BlockStmt{
				List: []ast.Stmt{
					&ast.ExprStmt{X: call},
					&ast.AssignStmt{
						Lhs: []ast.Expr{funcCtx.newIdent("$mainFinished", types.Typ[types.Bool])},
						Tok: token.ASSIGN,
						Rhs: []ast.Expr{funcCtx.newConst(types.Typ[types.Bool], constant.MakeBool(true))},
					},
				},
			},
		}
		if len(funcCtx.pkgCtx.FuncDeclInfos[mainFunc].Blocking) != 0 {
			funcCtx.Blocking[call] = true
			funcCtx.Flattened[ifStmt] = true
		}
		funcDecls = append(funcDecls, &Decl{
			InitCode: funcCtx.CatchOutput(1, func() {
				funcCtx.translateStmt(ifStmt, nil)
			}),
		})
	}

	// named types
	var typeDecls []*Decl
	for _, o := range funcCtx.pkgCtx.typeNames.Slice() {
		if o.IsAlias() {
			continue
		}
		typ := o.Type().(*types.Named)
		var instances []typeparams.Instance
		if typ.TypeParams() != nil {
			instances = instancesByObj[o]
		} else {
			instances = []typeparams.Instance{{Object: o}}
		}

		typeName := funcCtx.objectName(o)

		varDecl := Decl{Vars: []string{typeName}}
		if typ.TypeParams() != nil {
			varDecl.DeclCode = funcCtx.CatchOutput(0, func() {
				funcCtx.Printf("%s = {};", funcCtx.objectName(o))
			})
		}
		if isPkgLevel(o) {
			varDecl.TypeInitCode = funcCtx.CatchOutput(0, func() {
				funcCtx.Printf("$pkg.%s = %s;", encodeIdent(o.Name()), funcCtx.objectName(o))
			})
		}
		typeDecls = append(typeDecls, &varDecl)

		for _, inst := range instances {
			funcCtx.typeResolver = typeparams.NewResolver(funcCtx.pkgCtx.typesCtx, typeparams.ToSlice(typ.TypeParams()), inst.TArgs)

			named := typ
			if !inst.IsTrivial() {
				instantiated, err := types.Instantiate(funcCtx.pkgCtx.typesCtx, typ, inst.TArgs, true)
				if err != nil {
					return nil, fmt.Errorf("failed to instantiate type %v with args %v: %w", typ, inst.TArgs, err)
				}
				named = instantiated.(*types.Named)
			}
			underlying := named.Underlying()
			d := Decl{
				DceObjectFilter: o.Name(),
			}
			d.DceDeps = collectDependencies(func() {
				d.DeclCode = funcCtx.CatchOutput(0, func() {
					size := int64(0)
					constructor := "null"
					switch t := underlying.(type) {
					case *types.Struct:
						params := make([]string, t.NumFields())
						for i := 0; i < t.NumFields(); i++ {
							params[i] = fieldName(t, i) + "_"
						}
						constructor = fmt.Sprintf("function(%s) {\n\t\tthis.$val = this;\n\t\tif (arguments.length === 0) {\n", strings.Join(params, ", "))
						for i := 0; i < t.NumFields(); i++ {
							constructor += fmt.Sprintf("\t\t\tthis.%s = %s;\n", fieldName(t, i), funcCtx.translateExpr(funcCtx.zeroValue(t.Field(i).Type())).String())
						}
						constructor += "\t\t\treturn;\n\t\t}\n"
						for i := 0; i < t.NumFields(); i++ {
							constructor += fmt.Sprintf("\t\tthis.%[1]s = %[1]s_;\n", fieldName(t, i))
						}
						constructor += "\t}"
					case *types.Basic, *types.Array, *types.Slice, *types.Chan, *types.Signature, *types.Interface, *types.Pointer, *types.Map:
						size = sizes32.Sizeof(t)
					}
					if tPointer, ok := underlying.(*types.Pointer); ok {
						if _, ok := tPointer.Elem().Underlying().(*types.Array); ok {
							// Array pointers have non-default constructors to support wrapping
							// of the native objects.
							constructor = "$arrayPtrCtor()"
						}
					}
					funcCtx.Printf(`%s = $newType(%d, %s, %q, %t, "%s", %t, %s);`, funcCtx.instName(inst), size, typeKind(typ), inst.TypeString(), o.Name() != "", o.Pkg().Path(), o.Exported(), constructor)
				})
				d.MethodListCode = funcCtx.CatchOutput(0, func() {
					if _, ok := underlying.(*types.Interface); ok {
						return
					}
					var methods []string
					var ptrMethods []string
					for i := 0; i < named.NumMethods(); i++ {
						method := named.Method(i)
						name := method.Name()
						if reservedKeywords[name] {
							name += "$"
						}
						pkgPath := ""
						if !method.Exported() {
							pkgPath = method.Pkg().Path()
						}
						t := method.Type().(*types.Signature)
						entry := fmt.Sprintf(`{prop: "%s", name: %s, pkg: "%s", typ: $funcType(%s)}`, name, encodeString(method.Name()), pkgPath, funcCtx.initArgs(t))
						if _, isPtr := t.Recv().Type().(*types.Pointer); isPtr {
							ptrMethods = append(ptrMethods, entry)
							continue
						}
						methods = append(methods, entry)
					}
					if len(methods) > 0 {
						funcCtx.Printf("%s.methods = [%s];", funcCtx.instName(inst), strings.Join(methods, ", "))
					}
					if len(ptrMethods) > 0 {
						funcCtx.Printf("%s.methods = [%s];", funcCtx.typeName(types.NewPointer(named)), strings.Join(ptrMethods, ", "))
					}
				})
				switch t := underlying.(type) {
				case *types.Array, *types.Chan, *types.Interface, *types.Map, *types.Pointer, *types.Slice, *types.Signature, *types.Struct:
					d.TypeInitCode = funcCtx.CatchOutput(0, func() {
						funcCtx.Printf("%s.init(%s);", funcCtx.instName(inst), funcCtx.initArgs(t))
					})
				}
			})
			typeDecls = append(typeDecls, &d)
		}
		funcCtx.typeResolver = nil
	}

	// anonymous types
	for _, t := range funcCtx.pkgCtx.anonTypes {
		d := Decl{
			Vars:            []string{t.Name()},
			DceObjectFilter: t.Name(),
		}
		d.DceDeps = collectDependencies(func() {
			d.DeclCode = []byte(fmt.Sprintf("\t%s = $%sType(%s);\n", t.Name(), strings.ToLower(typeKind(t.Type())[5:]), funcCtx.initArgs(t.Type())))
		})
		typeDecls = append(typeDecls, &d)
	}

	var allDecls []*Decl
	for _, d := range append(append(append(importDecls, typeDecls...), varDecls...), funcDecls...) {
		d.DeclCode = removeWhitespace(d.DeclCode, minify)
		d.MethodListCode = removeWhitespace(d.MethodListCode, minify)
		d.TypeInitCode = removeWhitespace(d.TypeInitCode, minify)
		d.InitCode = removeWhitespace(d.InitCode, minify)
		allDecls = append(allDecls, d)
	}

	if len(funcCtx.pkgCtx.errList) != 0 {
		return nil, funcCtx.pkgCtx.errList
	}

	return &Archive{
		ImportPath:   importPath,
		Name:         typesPkg.Name(),
		Imports:      importedPaths,
		ExportData:   exportData.Bytes(),
		Declarations: allDecls,
		FileSet:      encodedFileSet.Bytes(),
		Minified:     minify,
		GoLinknames:  goLinknames,
		BuildTime:    time.Now(),
	}, nil
}

func (fc *funcContext) initArgs(ty types.Type) string {
	switch t := ty.(type) {
	case *types.Array:
		return fmt.Sprintf("%s, %d", fc.typeName(t.Elem()), t.Len())
	case *types.Chan:
		return fmt.Sprintf("%s, %t, %t", fc.typeName(t.Elem()), t.Dir()&types.SendOnly != 0, t.Dir()&types.RecvOnly != 0)
	case *types.Interface:
		methods := make([]string, t.NumMethods())
		for i := range methods {
			method := t.Method(i)
			pkgPath := ""
			if !method.Exported() {
				pkgPath = method.Pkg().Path()
			}
			methods[i] = fmt.Sprintf(`{prop: "%s", name: "%s", pkg: "%s", typ: $funcType(%s)}`, method.Name(), method.Name(), pkgPath, fc.initArgs(method.Type()))
		}
		return fmt.Sprintf("[%s]", strings.Join(methods, ", "))
	case *types.Map:
		return fmt.Sprintf("%s, %s", fc.typeName(t.Key()), fc.typeName(t.Elem()))
	case *types.Pointer:
		return fc.typeName(t.Elem())
	case *types.Slice:
		return fc.typeName(t.Elem())
	case *types.Signature:
		params := make([]string, t.Params().Len())
		for i := range params {
			params[i] = fc.typeName(t.Params().At(i).Type())
		}
		results := make([]string, t.Results().Len())
		for i := range results {
			results[i] = fc.typeName(t.Results().At(i).Type())
		}
		return fmt.Sprintf("[%s], [%s], %t", strings.Join(params, ", "), strings.Join(results, ", "), t.Variadic())
	case *types.Struct:
		pkgPath := ""
		fields := make([]string, t.NumFields())
		for i := range fields {
			field := t.Field(i)
			if !field.Exported() {
				pkgPath = field.Pkg().Path()
			}
			fields[i] = fmt.Sprintf(`{prop: "%s", name: %s, embedded: %t, exported: %t, typ: %s, tag: %s}`, fieldName(t, i), encodeString(field.Name()), field.Anonymous(), field.Exported(), fc.typeName(field.Type()), encodeString(t.Tag(i)))
		}
		return fmt.Sprintf(`"%s", [%s]`, pkgPath, strings.Join(fields, ", "))
	case *types.TypeParam:
		err := bailout(fmt.Errorf(`%v has unexpected generic type parameter %T`, ty, ty))
		panic(err)
	default:
		err := bailout(fmt.Errorf("%v has unexpected type %T", ty, ty))
		panic(err)
	}
}

func (fc *funcContext) translateToplevelFunction(fun *ast.FuncDecl, info *analysis.FuncInfo, inst typeparams.Instance) []byte {
	o := inst.Object.(*types.Func)
	sig := o.Type().(*types.Signature)
	var recv *ast.Ident
	if fun.Recv != nil && fun.Recv.List[0].Names != nil {
		recv = fun.Recv.List[0].Names[0]
	}

	var joinedParams string
	primaryFunction := func(funcRef string) []byte {
		if fun.Body == nil {
			return []byte(fmt.Sprintf("\t%s = function() {\n\t\t$throwRuntimeError(\"native function not implemented: %s\");\n\t};\n", funcRef, o.FullName()))
		}

		params, fun := translateFunction(fun.Type, recv, fun.Body, fc, sig, info, funcRef, inst)
		joinedParams = strings.Join(params, ", ")
		return []byte(fmt.Sprintf("\t%s = %s;\n", funcRef, fun))
	}

	code := bytes.NewBuffer(nil)

	if fun.Recv == nil {
		funcRef := fc.instName(inst)
		code.Write(primaryFunction(funcRef))
		if fun.Name.IsExported() {
			fmt.Fprintf(code, "\t$pkg.%s = %s;\n", encodeIdent(fun.Name.Name), funcRef)
		}
		return code.Bytes()
	}

	recvInst := inst.Recv()
	recvInstName := fc.instName(recvInst)
	recvType := recvInst.Object.Type().(*types.Named)
	funName := fun.Name.Name
	if reservedKeywords[funName] {
		funName += "$"
	}

	if _, isStruct := recvType.Underlying().(*types.Struct); isStruct {
		code.Write(primaryFunction(recvInstName + ".ptr.prototype." + funName))
		fmt.Fprintf(code, "\t%s.prototype.%s = function(%s) { return this.$val.%s(%s); };\n", recvInstName, funName, joinedParams, funName, joinedParams)
		return code.Bytes()
	}

	if ptr, isPointer := sig.Recv().Type().(*types.Pointer); isPointer {
		if _, isArray := ptr.Elem().Underlying().(*types.Array); isArray {
			code.Write(primaryFunction(recvInstName + ".prototype." + funName))
			fmt.Fprintf(code, "\t$ptrType(%s).prototype.%s = function(%s) { return (new %s(this.$get())).%s(%s); };\n", recvInstName, funName, joinedParams, recvInstName, funName, joinedParams)
			return code.Bytes()
		}
		return primaryFunction(fmt.Sprintf("$ptrType(%s).prototype.%s", recvInstName, funName))
	}

	value := "this.$get()"
	if isWrapped(recvType) {
		value = fmt.Sprintf("new %s(%s)", recvInstName, value)
	}
	code.Write(primaryFunction(recvInstName + ".prototype." + funName))
	fmt.Fprintf(code, "\t$ptrType(%s).prototype.%s = function(%s) { return %s.%s(%s); };\n", recvInstName, funName, joinedParams, value, funName, joinedParams)
	return code.Bytes()
}

func translateFunction(typ *ast.FuncType, recv *ast.Ident, body *ast.BlockStmt, outerContext *funcContext, sig *types.Signature, info *analysis.FuncInfo, funcRef string, inst typeparams.Instance) ([]string, string) {
	if info == nil {
		panic("nil info")
	}

	c := &funcContext{
		FuncInfo:     info,
		pkgCtx:       outerContext.pkgCtx,
		parent:       outerContext,
		allVars:      make(map[string]int, len(outerContext.allVars)),
		localVars:    []string{},
		flowDatas:    map[*types.Label]*flowData{nil: {}},
		caseCounter:  1,
		labelCases:   make(map[*types.Label]int),
		typeResolver: outerContext.typeResolver,
		objectNames:  map[types.Object]string{},
		sig:          sig,
	}
	for k, v := range outerContext.allVars {
		c.allVars[k] = v
	}
	prevEV := c.pkgCtx.escapingVars

	if sig.TypeParams().Len() > 0 {
		c.typeResolver = typeparams.NewResolver(c.pkgCtx.typesCtx, typeparams.ToSlice(sig.TypeParams()), inst.TArgs)
	} else if sig.RecvTypeParams().Len() > 0 {
		c.typeResolver = typeparams.NewResolver(c.pkgCtx.typesCtx, typeparams.ToSlice(sig.RecvTypeParams()), inst.TArgs)
	}
	if c.objectNames == nil {
		c.objectNames = map[types.Object]string{}
	}

	var params []string
	for _, param := range typ.Params.List {
		if len(param.Names) == 0 {
			params = append(params, c.newVariable("param"))
			continue
		}
		for _, ident := range param.Names {
			if isBlank(ident) {
				params = append(params, c.newVariable("param"))
				continue
			}
			params = append(params, c.objectName(c.pkgCtx.Defs[ident]))
		}
	}

	bodyOutput := string(c.CatchOutput(1, func() {
		if len(c.Blocking) != 0 {
			c.pkgCtx.Scopes[body] = c.pkgCtx.Scopes[typ]
			c.handleEscapingVars(body)
		}

		if c.sig != nil && c.sig.Results().Len() != 0 && c.sig.Results().At(0).Name() != "" {
			c.resultNames = make([]ast.Expr, c.sig.Results().Len())
			for i := 0; i < c.sig.Results().Len(); i++ {
				result := c.sig.Results().At(i)
				typ := c.typeResolver.Substitute(result.Type())
				c.Printf("%s = %s;", c.objectName(result), c.translateExpr(c.zeroValue(typ)).String())
				id := ast.NewIdent("")
				c.pkgCtx.Uses[id] = result
				c.resultNames[i] = c.setType(id, typ)
			}
		}

		if recv != nil && !isBlank(recv) {
			this := "this"
			if isWrapped(c.typeOf(recv)) {
				this = "this.$val" // Unwrap receiver value.
			}
			c.Printf("%s = %s;", c.translateExpr(recv), this)
		}

		c.translateStmtList(body.List)
		if len(c.Flattened) != 0 && !astutil.EndsWithReturn(body.List) {
			c.translateStmt(&ast.ReturnStmt{}, nil)
		}
	}))

	sort.Strings(c.localVars)

	var prefix, suffix, functionName string

	if len(c.Flattened) != 0 {
		c.localVars = append(c.localVars, "$s")
		prefix = prefix + " $s = $s || 0;"
	}

	if c.HasDefer {
		c.localVars = append(c.localVars, "$deferred")
		suffix = " }" + suffix
		if len(c.Blocking) != 0 {
			suffix = " }" + suffix
		}
	}

	localVarDefs := "" // Function-local var declaration at the top.

	if len(c.Blocking) != 0 {
		if funcRef == "" {
			funcRef = "$b"
			functionName = " $b"
		}

		localVars := append([]string{}, c.localVars...)
		// There are several special variables involved in handling blocking functions:
		// $r is sometimes used as a temporary variable to store blocking call result.
		// $c indicates that a function is being resumed after a blocking call when set to true.
		// $f is an object used to save and restore function context for blocking calls.
		localVars = append(localVars, "$r")
		// If a blocking function is being resumed, initialize local variables from the saved context.
		localVarDefs = fmt.Sprintf("var {%s, $c} = $restore(this, {%s});\n", strings.Join(localVars, ", "), strings.Join(params, ", "))
		// If the function gets blocked, save local variables for future.
		saveContext := fmt.Sprintf("var $f = {$blk: "+funcRef+", $c: true, $r, %s};", strings.Join(c.localVars, ", "))

		suffix = " " + saveContext + "return $f;" + suffix
	} else if len(c.localVars) > 0 {
		// Non-blocking functions simply declare local variables with no need for restore support.
		localVarDefs = fmt.Sprintf("var %s;\n", strings.Join(c.localVars, ", "))
	}

	if c.HasDefer {
		prefix = prefix + " var $err = null; try {"
		deferSuffix := " } catch(err) { $err = err;"
		if len(c.Blocking) != 0 {
			deferSuffix += " $s = -1;"
		}
		if c.resultNames == nil && c.sig.Results().Len() > 0 {
			deferSuffix += fmt.Sprintf(" return%s;", c.translateResults(nil))
		}
		deferSuffix += " } finally { $callDeferred($deferred, $err);"
		if c.resultNames != nil {
			deferSuffix += fmt.Sprintf(" if (!$curGoroutine.asleep) { return %s; }", c.translateResults(c.resultNames))
		}
		if len(c.Blocking) != 0 {
			deferSuffix += " if($curGoroutine.asleep) {"
		}
		suffix = deferSuffix + suffix
	}

	if len(c.Flattened) != 0 {
		prefix = prefix + " s: while (true) { switch ($s) { case 0:"
		suffix = " } return; }" + suffix
	}

	if c.HasDefer {
		prefix = prefix + " $deferred = []; $curGoroutine.deferStack.push($deferred);"
	}

	if prefix != "" {
		bodyOutput = strings.Repeat("\t", c.pkgCtx.indentation+1) + "/* */" + prefix + "\n" + bodyOutput
	}
	if suffix != "" {
		bodyOutput = bodyOutput + strings.Repeat("\t", c.pkgCtx.indentation+1) + "/* */" + suffix + "\n"
	}
	if localVarDefs != "" {
		bodyOutput = strings.Repeat("\t", c.pkgCtx.indentation+1) + localVarDefs + bodyOutput
	}

	c.pkgCtx.escapingVars = prevEV

	return params, fmt.Sprintf("function%s(%s) {\n%s%s}", functionName, strings.Join(params, ", "), bodyOutput, strings.Repeat("\t", c.pkgCtx.indentation))
}<|MERGE_RESOLUTION|>--- conflicted
+++ resolved
@@ -397,7 +397,6 @@
 		}
 
 		if fun.Recv == nil {
-<<<<<<< HEAD
 			// Auxiliary decl shared by all instances of the function that defines
 			// package-level variable by which they all are referenced.
 			// TODO(nevkontakte): Set DCE attributes such that it is eliminated of all
@@ -407,23 +406,6 @@
 			if o.Type().(*types.Signature).TypeParams().Len() != 0 {
 				varDecl.DeclCode = funcCtx.CatchOutput(0, func() {
 					funcCtx.Printf("%s = {};", funcCtx.objectName(o))
-=======
-			d.Vars = []string{funcCtx.objectName(o)}
-			d.DceObjectFilter = o.Name()
-			switch o.Name() {
-			case "main":
-				mainFunc = o
-				d.DceObjectFilter = ""
-			case "init":
-				d.InitCode = funcCtx.CatchOutput(1, func() {
-					id := funcCtx.newIdent("", types.NewSignatureType(nil, nil, nil, nil, nil, false))
-					funcCtx.pkgCtx.Uses[id] = o
-					call := &ast.CallExpr{Fun: id}
-					if len(funcCtx.pkgCtx.FuncDeclInfos[o].Blocking) != 0 {
-						funcCtx.Blocking[call] = true
-					}
-					funcCtx.translateStmt(&ast.ExprStmt{X: call}, nil)
->>>>>>> 71369512
 				})
 			}
 			funcDecls = append(funcDecls, &varDecl)
@@ -435,7 +417,6 @@
 				FullName: o.FullName(),
 				Blocking: len(funcInfo.Blocking) != 0,
 			}
-<<<<<<< HEAD
 			d.LinkingName = symbol.New(o)
 			if fun.Recv == nil {
 				d.RefExpr = funcCtx.instName(inst)
@@ -468,19 +449,6 @@
 				if !fun.Name.IsExported() {
 					d.DceMethodFilter = o.Name() + "~"
 				}
-=======
-			if namedRecvType.TypeParams() != nil {
-				return nil, scanner.Error{
-					Pos: fileSet.Position(o.Pos()),
-					Msg: fmt.Sprintf("type %s: type parameters are not supported by GopherJS: https://github.com/gopherjs/gopherjs/issues/1013", o.FullName()),
-				}
-			}
-			name := funcCtx.objectName(namedRecvType.Obj())
-			d.NamedRecvType = name
-			d.DceObjectFilter = namedRecvType.Obj().Name()
-			if !fun.Name.IsExported() {
-				d.DceMethodFilter = o.Name() + "~"
->>>>>>> 71369512
 			}
 
 			d.DceDeps = collectDependencies(func() {
@@ -493,11 +461,7 @@
 		if mainFunc == nil {
 			return nil, fmt.Errorf("missing main function")
 		}
-<<<<<<< HEAD
 		id := funcCtx.newIdent("", types.NewSignatureType( /*recv=*/ nil /*rectTypeParams=*/, nil /*typeParams=*/, nil /*params=*/, nil /*results=*/, nil /*variadic=*/, false))
-=======
-		id := funcCtx.newIdent("", types.NewSignatureType(nil, nil, nil, nil, nil, false))
->>>>>>> 71369512
 		funcCtx.pkgCtx.Uses[id] = mainFunc
 		call := &ast.CallExpr{Fun: id}
 		ifStmt := &ast.IfStmt{
