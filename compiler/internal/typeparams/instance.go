--- conflicted
+++ resolved
@@ -147,13 +147,8 @@
 	return result
 }
 
-<<<<<<< HEAD
-// ForObj returns instances for a given object type belong to. Order is not specified.
-// This returns the same values as `ByObj()[obj]`.
-=======
 // ForObj returns the instances that belong to the given object type.
 // Order is not specified. This returns the same values as `ByObj()[obj]`.
->>>>>>> dddb56af
 func (iset *InstanceSet) ForObj(obj types.Object) []Instance {
 	result := []Instance{}
 	for _, inst := range iset.values {
